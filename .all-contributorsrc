{
  "files": [
    "README.md"
  ],
  "imageSize": 100,
  "commit": false,
  "commitConvention": "angular",
  "contributors": [
    {
      "login": "fox1t",
      "name": "Maksim Sinik",
      "avatar_url": "https://avatars.githubusercontent.com/u/1620916?v=4",
      "profile": "https://maksim.dev",
      "contributions": [
        "code",
        "test",
        "ideas",
        "maintenance",
        "mentoring"
      ]
    },
    {
      "login": "tehKapa",
      "name": "Matteo Vivona",
      "avatar_url": "https://avatars.githubusercontent.com/u/6388707?v=4",
      "profile": "http://matteovivona.it",
      "contributions": [
        "infra",
        "security",
        "doc"
      ]
    },
    {
      "login": "dlehmhus",
      "name": "Dario Lehmhus",
      "avatar_url": "https://avatars.githubusercontent.com/u/27899554?v=4",
      "profile": "https://github.com/dlehmhus",
      "contributions": [
        "code"
      ]
    },
    {
      "login": "lodmfjord",
      "name": "lommi",
      "avatar_url": "https://avatars.githubusercontent.com/u/5091589?v=4",
      "profile": "https://github.com/lodmfjord",
      "contributions": [
        "code"
      ]
    },
    {
      "login": "bmuenzenmeyer",
      "name": "Brian Muenzenmeyer",
      "avatar_url": "https://avatars.githubusercontent.com/u/298435?v=4",
      "profile": "https://www.brianmuenzenmeyer.com",
      "contributions": [
        "doc"
      ]
    },
    {
      "login": "dobesv",
      "name": "Dobes Vandermeer",
      "avatar_url": "https://avatars.githubusercontent.com/u/327833?v=4",
      "profile": "http://dobesv.com",
      "contributions": [
        "code"
      ]
    },
    {
      "login": "zigang93",
      "name": "Tan Zi Gang",
      "avatar_url": "https://avatars.githubusercontent.com/u/11520821?v=4",
      "profile": "http://tanzigang.com",
      "contributions": [
        "code"
      ]
    },
    {
      "login": "jgoz",
      "name": "John Gozde",
      "avatar_url": "https://avatars.githubusercontent.com/u/132233?v=4",
      "profile": "https://github.com/jgoz",
      "contributions": [
        "code"
      ]
    },
    {
      "login": "sppatel",
      "name": "Sachin Patel",
      "avatar_url": "https://avatars.githubusercontent.com/u/989367?v=4",
      "profile": "https://github.com/sppatel",
      "contributions": [
        "code"
      ]
    },
    {
<<<<<<< HEAD
      "login": "tm1000",
      "name": "Andrew Nagy",
      "avatar_url": "https://avatars.githubusercontent.com/u/564256?v=4",
      "profile": "http://www.andrewsnagy.com",
      "contributions": [
        "code"
      ]
=======
      "login": "emalihin",
      "name": "Eugene Malihins",
      "avatar_url": "https://avatars.githubusercontent.com/u/6379998?v=4",
      "profile": "https://github.com/emalihin",
      "contributions": [
        "code"
      ]
    },
     {
      "login": "joedevivo",
      "name": "Joe DeVivo",
      "avatar_url": "https://avatars.githubusercontent.com/u/55951?v=4",
      "profile": "http://joedevivo.com",
      "contributions": [
        "infra"
      ]
>>>>>>> 9befbf6b
    }
  ],
  "contributorsPerLine": 7,
  "skipCi": true,
  "repoType": "github",
  "repoHost": "https://github.com",
  "projectName": "turborepo-remote-cache",
  "projectOwner": "ducktors"
}<|MERGE_RESOLUTION|>--- conflicted
+++ resolved
@@ -94,7 +94,6 @@
       ]
     },
     {
-<<<<<<< HEAD
       "login": "tm1000",
       "name": "Andrew Nagy",
       "avatar_url": "https://avatars.githubusercontent.com/u/564256?v=4",
@@ -102,7 +101,8 @@
       "contributions": [
         "code"
       ]
-=======
+   },
+     {
       "login": "emalihin",
       "name": "Eugene Malihins",
       "avatar_url": "https://avatars.githubusercontent.com/u/6379998?v=4",
@@ -119,7 +119,6 @@
       "contributions": [
         "infra"
       ]
->>>>>>> 9befbf6b
     }
   ],
   "contributorsPerLine": 7,
